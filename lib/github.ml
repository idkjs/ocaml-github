--- conflicted
+++ resolved
@@ -520,28 +520,7 @@
     API.post ~body ?token ~uri ~expected_code:`Created (fun b -> return (issue_comment_of_string b))
 end
 
-<<<<<<< HEAD
-module Repo = struct
-  open Lwt
-
-  let info ?token ~user ~repo () =
-    let uri = URI.repo ~user ~repo in
-    API.get ?token ~uri (fun b -> return (repo_of_string b))
-
-  let tags ?token ~user ~repo () =
-    let uri = URI.repo_tags ~user ~repo in
-    API.get ?token ~uri (fun b -> return (repo_tags_of_string b))
-
-  let refs ?token ?ty ~user ~repo () =
-    let uri = URI.repo_refs ?ty ~user ~repo in
-    API.get ?token ~uri (fun b -> return (git_refs_of_string b))
-
-  let commit ?token ~user ~repo ~sha () =
-    let uri = URI.repo_commit ~user ~repo ~sha in
-    API.get ?token ~uri (fun b -> return (commit_of_string b))
-=======
 module Status = struct
->>>>>>> d38e7d09
 
   let for_sha ?token ~user ~repo ~sha () =
     let uri = URI.repo_statuses ~user ~repo ~sha in
