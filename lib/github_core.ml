(*
 * Copyright (c) 2012 Anil Madhavapeddy <anil@recoil.org>
 * Copyright (c) 2013-2015 David Sheets <sheets@alum.mit.edu>
 *
 * Permission to use, copy, modify, and distribute this software for any
 * purpose with or without fee is hereby granted, provided that the above
 * copyright notice and this permission notice appear in all copies.
 *
 * THE SOFTWARE IS PROVIDED "AS IS" AND THE AUTHOR DISCLAIMS ALL WARRANTIES
 * WITH REGARD TO THIS SOFTWARE INCLUDING ALL IMPLIED WARRANTIES OF
 * MERCHANTABILITY AND FITNESS. IN NO EVENT SHALL THE AUTHOR BE LIABLE FOR
 * ANY SPECIAL, DIRECT, INDIRECT, OR CONSEQUENTIAL DAMAGES OR ANY DAMAGES
 * WHATSOEVER RESULTING FROM LOSS OF USE, DATA OR PROFITS, WHETHER IN AN
 * ACTION OF CONTRACT, NEGLIGENCE OR OTHER TORTIOUS ACTION, ARISING OUT OF
 * OR IN CONNECTION WITH THE USE OR PERFORMANCE OF THIS SOFTWARE.
 *
 *)

let user_agent = "ocaml-github" (* TODO: add version from build system *)

module Make(Env : Github_s.Env)(Time : Github_s.Time)(CL : Cohttp_lwt.Client)
= struct

  let string_of_message message =
    message.Github_t.message_message^
    (List.fold_left
       (fun s {Github_t.error_resource; error_field; error_code} ->
          let error_field = match error_field with
            | None -> "\"\""
            | Some x -> x
          in
          Printf.sprintf "%s\n> Resource type: %s\n  Field: %s\n  Code: %s"
            s error_resource error_field error_code)
       "" message.Github_t.message_errors)

  exception Message of Cohttp.Code.status_code * Github_t.message

<<<<<<< HEAD
  let log_active = ref Env.debug
=======
  let () = Printexc.register_printer (function
    | Message (code, message) ->
      Some (Printf.sprintf "GitHub API error: %s -- %s"
              (Cohttp.Code.string_of_status code) (string_of_message message))
    | _ -> None
  )

  let log_active =
    ref (try Unix.getenv "GITHUB_DEBUG" <> "0" with _ -> false)
>>>>>>> 7eb47990

  let log fmt =
    Printf.ksprintf (fun s ->
      match !log_active with
      | false -> ()
      | true  -> prerr_endline (">>> GitHub: " ^ s)) fmt

  type rate = Core | Search
  type rates = {
    core   : Github_t.rate option;
    search : Github_t.rate option;
  }

  let empty_rates = { core = None; search = None }

  let rate_table : (string option,rates) Hashtbl.t = Hashtbl.create 4

  module Response = struct
    type 'a t = < value : 'a >

    let value r = r#value

    let wrap : 'a -> 'a t = fun v -> object method value = v end
  end

  (* Authorization Scopes *)
  module Scope = struct

    let to_string (x : Github_t.scope) = match x with
      | `User -> "user"
      | `User_email -> "user:email"
      | `User_follow -> "user:follow"
      | `Public_repo -> "public_repo"
      | `Repo -> "repo"
      | `Repo_deployment -> "repo_deployment"
      | `Repo_status -> "repo:status"
      | `Delete_repo -> "delete_repo"
      | `Notifications -> "notifications"
      | `Gist -> "gist"
      | `Read_repo_hook -> "read:repo_hook"
      | `Write_repo_hook -> "write:repo_hook"
      | `Admin_repo_hook -> "admin:repo_hook"
      | `Admin_org_hook -> "admin:org_hook"
      | `Read_org -> "read:org"
      | `Write_org -> "write:org"
      | `Admin_org -> "admin:org"
      | `Read_public_key -> "read:public_key"
      | `Write_public_key -> "write:public_key"
      | `Admin_public_key -> "admin:public_key"

    let of_string x : Github_t.scope option =
      match x with
      | "user" -> Some `User
      | "user_email" -> Some `User_email
      | "user_follow" -> Some `User_follow
      | "public_repo" -> Some `Public_repo
      | "repo" -> Some `Repo
      | "repo_deployment" -> Some `Repo_deployment
      | "repo_status" -> Some `Repo_status
      | "delete_repo" -> Some `Delete_repo
      | "notifications" -> Some `Notifications
      | "gist" -> Some `Gist
      | "read:repo_hook" -> Some `Read_repo_hook
      | "write:repo_hook" -> Some `Write_repo_hook
      | "admin:repo_hook" -> Some `Admin_repo_hook
      | "admin:org_hook" -> Some `Admin_org_hook
      | "read:org" -> Some `Read_org
      | "write:org" -> Some `Write_org
      | "admin:org" -> Some `Admin_org
      | "read:public_key" -> Some `Read_public_key
      | "write:public_key" -> Some `Write_public_key
      | "admin:public_key" -> Some `Admin_public_key
      | _ -> None

    let list_to_string scopes =
      String.concat "," (List.map to_string scopes)

    let list_of_string s =
      let scopes = Stringext.split ~on:',' s in
      List.fold_left (fun a b ->
        match a, of_string b with
        | None, _ -> None
        | Some _, None -> None
        | Some a, Some b -> Some (b::a)
      ) (Some []) scopes

    let all = [
      `User; `User_email; `User_follow;
      `Public_repo; `Repo; `Repo_deployment; `Repo_status; `Delete_repo;
      `Notifications; `Gist;
      `Read_repo_hook; `Write_repo_hook; `Admin_repo_hook;
      `Admin_org_hook; `Read_org; `Write_org; `Admin_org;
      `Read_public_key; `Write_public_key; `Admin_public_key;
    ]

    let max = [
      `User; `Public_repo; `Repo; `Delete_repo; `Gist;
      `Admin_repo_hook; `Admin_org; `Admin_org_hook; `Admin_public_key;
    ]
  end

  module URI = struct
    let authorize ?scopes ?redirect_uri ~client_id ~state () =
      let entry_uri = "https://github.com/login/oauth/authorize" in
      let uri = Uri.of_string entry_uri in
      let q = [ "client_id", client_id; "state", state ] in
      let q = match scopes with
      |Some scopes -> ("scope", Scope.list_to_string scopes) :: q
      |None -> q in
      let q = match redirect_uri with
      |Some uri -> ("redirect_uri", Uri.to_string uri) :: q
      |None -> q in
      Uri.with_query' uri q

    let token ~client_id ~client_secret ~code () =
      let uri = Uri.of_string "https://github.com/login/oauth/access_token" in
      let q = [ "client_id", client_id; "code", code; "client_secret", client_secret ] in
      Uri.with_query' uri q

    let api = "https://api.github.com"

    let rate_limit =
      Uri.of_string (Printf.sprintf "%s/rate_limit" api)

    let authorizations =
      Uri.of_string (Printf.sprintf "%s/authorizations" api)

    let authorization ~id =
      Uri.of_string (Printf.sprintf "%s/authorizations/%Ld" api id)

    let user ?user () =
      match user with
      |None -> Uri.of_string (Printf.sprintf "%s/user" api)
      |Some u -> Uri.of_string (Printf.sprintf "%s/users/%s" api u)

    let user_repos ~user =
      Uri.of_string (Printf.sprintf "%s/users/%s/repos" api user)

    let repo ~user ~repo =
      Uri.of_string (Printf.sprintf "%s/repos/%s/%s" api user repo)

    let repo_forks ~user ~repo =
      Uri.of_string (Printf.sprintf "%s/repos/%s/%s/forks" api user repo)

    let repo_issues ~user ~repo =
      Uri.of_string (Printf.sprintf "%s/repos/%s/%s/issues" api user repo)

    let repo_issue ~user ~repo ~num =
      Uri.of_string (Printf.sprintf "%s/repos/%s/%s/issues/%d" api user repo num)

    let repo_tags ~user ~repo =
      Uri.of_string (Printf.sprintf "%s/repos/%s/%s/tags" api user repo)

    let repo_tag ~user ~repo ~sha =
      Uri.of_string (Printf.sprintf "%s/repos/%s/%s/git/tags/%s" api user repo sha)

    let repo_branches ~user ~repo =
      Uri.of_string (Printf.sprintf "%s/repos/%s/%s/branches" api user repo)

    let repo_refs ?ty ~user ~repo =
      let suffix =
        match ty with
        |None -> ""
        |Some ty -> "/"^ty
      in
      Uri.of_string (Printf.sprintf "%s/repos/%s/%s/git/refs%s" api user repo suffix)

    let repo_commit ~user ~repo ~sha =
      Uri.of_string (Printf.sprintf "%s/repos/%s/%s/commits/%s" api user repo sha)

    let repo_statuses ~user ~repo ~git_ref =
      Uri.of_string (Printf.sprintf "%s/repos/%s/%s/statuses/%s" api user repo git_ref)

    let repo_hooks ~user ~repo =
      Uri.of_string (Printf.sprintf "%s/repos/%s/%s/hooks" api user repo)

    let repo_contributors ~user ~repo =
      Uri.of_string (Printf.sprintf "%s/repos/%s/%s/contributors" api user repo)

    let repo_contributors_stats ~user ~repo =
      Uri.of_string (Printf.sprintf "%s/repos/%s/%s/stats/contributors" api user repo)

    let repo_search =
      Uri.of_string (Printf.sprintf "%s/search/repositories" api)

    let hook ~user ~repo ~id =
      Uri.of_string (Printf.sprintf "%s/repos/%s/%s/hooks/%Ld" api user repo id)

    let hook_test ~user ~repo ~id =
      Uri.of_string (Printf.sprintf "%s/repos/%s/%s/hooks/%Ld/tests" api user repo id)

    let repo_pulls ~user ~repo =
      Uri.of_string (Printf.sprintf "%s/repos/%s/%s/pulls" api user repo)

    let pull ~user ~repo ~num =
      Uri.of_string (Printf.sprintf "%s/repos/%s/%s/pulls/%d" api user repo num)

    let pull_diff_text ~user ~repo ~num =
      Uri.of_string (Printf.sprintf "%s/repos/%s/%s/pull/%d.diff" api user repo num)

    let pull_commits ~user ~repo ~num =
      Uri.of_string (Printf.sprintf "%s/repos/%s/%s/pulls/%d/commits" api user repo num)

    let pull_files ~user ~repo ~num =
      Uri.of_string (Printf.sprintf "%s/repos/%s/%s/pulls/%d/files" api user repo num)

    let pull_merge ~user ~repo ~num =
      Uri.of_string (Printf.sprintf "%s/repos/%s/%s/pulls/%d/merge" api user repo num)

    let repo_milestones ~user ~repo =
      Uri.of_string (Printf.sprintf "%s/repos/%s/%s/milestones" api user repo)

    let milestone ~user ~repo ~num =
      Uri.of_string (Printf.sprintf "%s/repos/%s/%s/milestones/%d" api user repo num)

    let issue_comments ~user ~repo ~num =
      Uri.of_string (Printf.sprintf "%s/repos/%s/%s/issues/%d/comments" api user repo num)

    let issue_comment ~user ~repo ~num =
      Uri.of_string (Printf.sprintf "%s/repos/%s/%s/issues/comments/%d" api user repo num)

    let repo_releases ~user ~repo =
      Uri.of_string (Printf.sprintf "%s/repos/%s/%s/releases" api user repo)

    let repo_release ~user ~repo ~id =
      Uri.of_string (Printf.sprintf "%s/repos/%s/%s/releases/%Ld" api user repo id)

    let upload_release_asset ~user ~repo ~id =
      Uri.of_string (
        Printf.sprintf
          "https://uploads.github.com/repos/%s/%s/releases/%Ld/assets"
          user repo id)

    let repo_deploy_keys ~user ~repo =
      Uri.of_string (Printf.sprintf "%s/repos/%s/%s/keys" api user repo)

    let repo_deploy_key ~user ~repo ~id =
      Uri.of_string (Printf.sprintf "%s/repos/%s/%s/keys/%Ld" api user repo id)

    let repo_events ~user ~repo =
      Uri.of_string (Printf.sprintf "%s/repos/%s/%s/events" api user repo)

    let repo_issue_events ~user ~repo =
      Uri.of_string (Printf.sprintf "%s/repos/%s/%s/issues/events"
                       api user repo)

    let public_events = Uri.of_string (Printf.sprintf "%s/events" api)

    let network_events ~user ~repo =
      Uri.of_string (Printf.sprintf "%s/networks/%s/%s/events" api user repo)

    let org_events ~org =
      Uri.of_string (Printf.sprintf "%s/orgs/%s/events" api org)

    let org_member_events ~user ~org =
      Uri.of_string (Printf.sprintf "%s/users/%s/events/orgs/%s" api user org)

    let received_events ~user =
      Uri.of_string (Printf.sprintf "%s/users/%s/received_events" api user)

    let public_received_events ~user =
      Uri.of_string (Printf.sprintf "%s/users/%s/received_events/public"
                       api user)

    let user_events ~user =
      Uri.of_string (Printf.sprintf "%s/users/%s/events" api user)

    let public_user_events ~user =
      Uri.of_string (Printf.sprintf "%s/users/%s/events/public" api user)

    (* gists (some repetition here we could factor out) *)
    let list_users_gists ~user =
      Uri.of_string (Printf.sprintf "%s/users/%s/gists" api user)

    let list_all_public_gists =
      Uri.of_string (Printf.sprintf "%s/gists/public" api)

    let list_starred_gists =
      Uri.of_string (Printf.sprintf "%s/gists/starred" api)

    let gists =
      Uri.of_string (Printf.sprintf "%s/gists" api)

    let gist ~id =
      Uri.of_string (Printf.sprintf "%s/gists/%s" api id)

    let gist_commits ~id =
      Uri.of_string (Printf.sprintf "%s/gists/%s/commits" api id)

    let gist_star ~id =
      Uri.of_string (Printf.sprintf "%s/gists/%s/star" api id)

    let gist_forks ~id =
      Uri.of_string (Printf.sprintf "%s/gists/%s/forks" api id)

    let team ~id =
      Uri.of_string (Printf.sprintf "%s/teams/%Ld" api id)

    let org_teams ~org =
      Uri.of_string (Printf.sprintf "%s/orgs/%s/teams" api org)

    let team_repos ~id =
      Uri.of_string (Printf.sprintf "%s/teams/%Ld/repos" api id)
  end

  module C = Cohttp
  module CLB = Cohttp_lwt_body

  module Monad = struct
    open Printf
    open Lwt

    (* Each API call results in either a valid response or
    * an HTTP error. Depending on the error status code, it may
    * be retried within the monad, or a permanent failure returned *)
    type error =
      | Generic of (C.Response.t * CLB.t)
      | Semantic of C.Code.status_code * Github_t.message
      | No_response
      | Bad_response of exn
    type request = {
      meth: C.Code.meth; uri: Uri.t;
      headers: C.Header.t; body: CLB.t;
    }

    type state = {
      user_agent: string option;
      token: string option
    }
    type 'a signal =
      | Request of request * (request -> 'a signal Lwt.t)
      | Response of 'a
      | Error of error
    type 'a t = state -> (state * 'a signal) Lwt.t

    let string_of_message = string_of_message

    let error_to_string = function
      | Generic (res, body) ->
        CLB.to_string body >>= fun body_s ->
        Lwt.return
          (sprintf "HTTP Error %s\nHeaders:\n%s\nBody:\n%s\n"
             (C.Code.string_of_status (C.Response.status res))
             (String.concat "" (C.Header.to_lines (C.Response.headers res)))
             body_s)
      | Semantic (_,message) ->
        Lwt.return ("GitHub API error: "^string_of_message message)
      | No_response -> Lwt.return "No response"
      | Bad_response exn ->
        Lwt.return (sprintf "Bad response: %s\n" (Printexc.to_string exn))

    let error err = Error err
    let response r = Response r
    let request ?token ?(params=[]) ({uri} as req) reqfn =
      let uri = Uri.add_query_params' uri begin match token with
        | None -> params
        | Some token -> ("access_token", token)::params
      end in Request ({req with uri}, reqfn)

    let add_ua hdrs ua =
      let hdrs = C.Header.prepend_user_agent hdrs (user_agent^" "^C.Header.user_agent) in
      match ua with
        | None -> hdrs
        | Some ua -> C.Header.prepend_user_agent hdrs ua

    let prepare_request state ({headers; uri} as req) =
      { req with
        headers=add_ua headers state.user_agent;
        uri=if List.mem_assoc "access_token" (Uri.query req.uri)
            then uri
            else match state.token with
              | Some token -> Uri.add_query_param' uri ("access_token",token)
              | None -> uri
      }

    let rec bind fn x = fun state -> x state >>= function
      | state, Request (req, reqfn) ->
        reqfn (prepare_request state req)
        >>= fun r ->
        bind fn (fun state -> Lwt.return (state, r)) state
      | state, Response r -> fn r state
      | state, ((Error _) as x) -> Lwt.return (state, x)

    let return r = fun state -> Lwt.return (state, Response r)
    let map f m = bind (fun x -> return (f x)) m

    let fail err = fun state -> Lwt.return (state, Error err)

    let initial_state = {user_agent=None; token=None}

    let run th = bind return th initial_state >>= function
      | _, Request (_,_) -> Lwt.fail (Failure "Impossible: can't run unapplied request")
      | _, Response r -> Lwt.return r
      | _, Error (Semantic (status,msg)) -> Lwt.(fail (Message (status,msg)))
      | _, Error e -> Lwt.(error_to_string e >>= fun err ->
                           Printf.eprintf "%s%!" err; fail (Failure err))

    let (>>=) m f = bind f m
    let (>|=) m f = map f m
    let (>>~) m f = m >|= Response.value >>= f

    let embed lw =
      Lwt.(fun state -> lw >>= (fun v -> return (state, Response v)))
  end

  module Endpoint = struct
    type ident = Etag of string | Last_modified of string
    type t = {
      uri   : Uri.t;
      ident : ident option;
    }

    let empty = { uri = Uri.empty; ident = None; }

    let poll_after : (string, float) Hashtbl.t = Hashtbl.create 8

    let update_poll_after uri { C.Response.headers } =
      let now = Time.now () in
      let poll_limit = match C.Header.get headers "x-poll-interval" with
        | Some interval -> now +. (float_of_string interval)
        | None -> now +. 60.
      in
      let uri_s = Uri.to_string uri in
      let t_0 = try Hashtbl.find poll_after uri_s with Not_found -> 0. in
      if t_0 < poll_limit then Hashtbl.replace poll_after uri_s poll_limit

    let poll_result uri ({ C.Response.headers } as envelope) =
      let ident = match C.Header.get headers "etag" with
        | Some etag -> Some (Etag etag)
        | None -> match C.Header.get headers "last-modified" with
          | Some last -> Some (Last_modified last)
          | None -> None
      in
      update_poll_after uri envelope;
      { uri; ident; }

    let add_conditional_headers headers = function
      | { ident = None } -> headers
      | { ident = Some (Etag etag) } ->
        C.Header.add headers "If-None-Match" etag
      | { ident = Some (Last_modified time) } ->
        C.Header.add headers "If-Modified-Since" time

    (* TODO: multiple polling threads need to queue *)
    let wait_to_poll uri =
      let now = Time.now () in
      let uri_s = Uri.to_string uri in
      let t_1 = try Hashtbl.find poll_after uri_s with Not_found -> 0. in
      Monad.embed begin
        if now < t_1
        then Time.sleep (t_1 -. now)
        else Lwt.return_unit
      end
  end

  module Stream = struct
    type 'a t = {
      restart  : Endpoint.t -> 'a t option Monad.t;
      buffer   : 'a list;
      refill   : (unit -> 'a t Monad.t) option;
      endpoint : Endpoint.t;
    }
    type 'a parse = string -> 'a list Lwt.t

    let empty = {
      restart = (fun _endpoint -> Monad.return None);
      buffer = []; refill = None;
      endpoint = Endpoint.empty;
    }

    let rec next = Monad.(function
      | { buffer=[]; refill=None } -> return None
      | { buffer=[]; refill=Some refill } -> refill () >>= next
      | { buffer=h::buffer } as s -> return (Some (h, { s with buffer }))
    )

    let map f s =
      let rec refill s () = Monad.(
        next s
        >>= function
        | None -> return empty
        | Some (v,s) ->
          f v
          >>= function
          | [] -> refill s ()
          | buffer ->
            return { s with restart; buffer; refill = Some (refill s) }
      )
      and restart endpoint = Monad.(
        s.restart endpoint
        >>= function
        | Some s -> return (Some {
          s with restart; buffer = []; refill = Some (refill s);
        })
        | None -> return None
      ) in
      {
        s with
        restart;
        buffer = [];
        refill = Some (refill s);
      }

    let rec find p s = Monad.(
      next s
      >>= function
      | None -> return None
      | Some (n,s) as c -> if p n then return c else find p s
    )

    let rec iter f s = Monad.(
      next s
      >>= function
      | None -> return ()
      | Some (v,s) -> f v >>= fun () -> iter f s
    )

    let to_list s =
      let rec aux lst s = Monad.(
        next s
        >>= function
        | None -> return (List.rev lst)
        | Some (v,s) -> aux (v::lst) s
      ) in
      aux [] s

    let of_list buffer = { empty with buffer; refill=None; }

    let poll stream = stream.restart stream.endpoint
  end

  type 'a authorization =
    | Result of 'a
    | Two_factor of string

  type 'a parse = string -> 'a Lwt.t
  type 'a handler = (C.Response.t * CLB.t -> bool) * 'a

  module API = struct
    (* Use the highest precedence handler that matches the response. *)
    let rec handle_response (envelope,body as response) = Lwt.(function
      | (p, handler)::more ->
        if not (p response) then handle_response response more
        else
          let bad_response exn = return (Monad.(error (Bad_response exn))) in
          catch (fun () ->
            handler response
            >>= fun r ->
            return (Monad.response (Response.wrap r))
          ) (fun exn ->
            catch (fun () ->
              CLB.to_string body
              >>= fun body ->
              let json = Yojson.Basic.from_string body in
              log "response body:\n%s" (Yojson.Basic.pretty_to_string json);
              bad_response exn
            ) (fun _exn -> bad_response exn)
          )
      | [] ->
        let status = C.Response.status envelope in
        match status with
        | `Unprocessable_entity | `Gone | `Unauthorized | `Forbidden ->
          CLB.to_string body
          >>= fun message ->
          let message = Github_j.message_of_string message in
          return Monad.(error (Semantic (status,message)))
        | _ -> return Monad.(error (Generic (envelope, body)))
    )

    let update_rate_table rate ?token response =
      let headers = C.Response.headers response in
      match C.Header.get headers "x-ratelimit-limit",
            C.Header.get headers "x-ratelimit-remaining",
            C.Header.get headers "x-ratelimit-reset"
      with
      | Some limit_s, Some remaining_s, Some reset_s ->
        let v =
          try Hashtbl.find rate_table token with Not_found -> empty_rates
        in
        let rate_limit = int_of_string limit_s in
        let rate_remaining = int_of_string remaining_s in
        let rate_reset = float_of_string reset_s in
        let new_rate =
          Some { Github_t.rate_limit; rate_remaining; rate_reset }
        in
        let new_rates = match rate with
          | Core -> { v with core = new_rate }
          | Search -> { v with search = new_rate }
        in
        Hashtbl.replace rate_table token new_rates
      | _ -> ()

    (* Force chunked-encoding
     * to be disabled (to satisfy Github, which returns 411 Length Required
     * to a chunked-encoding POST request). *)
    let lwt_req {Monad.uri; meth; headers; body} =
      log "Requesting %s" (Uri.to_string uri);
      CL.call ~headers ~body ~chunked:false meth uri

    let request ~rate ~token resp_handlers req = Lwt.(
      lwt_req req
      >>= fun response ->
      update_rate_table rate ?token (fst response);
      log "Response code %s\n%!"
        (C.Code.string_of_status (C.Response.status (fst response)));
      handle_response response resp_handlers
    )

    (* A simple response pattern that matches on HTTP code equivalence *)
    let code_handler ~expected_code handler =
      (fun (res,_) -> C.Response.status res = expected_code), handler

    (* Convert a request body into a stream *)
    let realize_body = function None -> None | Some b -> Some (CLB.of_string b)

    (* Add the correct mime-type header *)
    let realize_headers headers =
      C.Header.add_opt headers "accept" "application/vnd.github.v3+json"

    let idempotent meth
        ?(rate=Core) ?headers ?token ?params ~fail_handlers ~expected_code ~uri
        fn =
      fun state -> Lwt.return
        (state,
         (Monad.(request ?token ?params
                   {meth; uri; headers=realize_headers headers; body=CLB.empty})
            (request ~rate ~token
               ((code_handler ~expected_code fn)::fail_handlers))))

    let just_body (_,body) = CLB.to_string body

    let effectful meth
        ?(rate=Core) ?headers ?body ?token ?params
        ~fail_handlers ~expected_code ~uri fn =
      let body = match body with None -> CLB.empty | Some b -> CLB.of_string b in
      let fn x = Lwt.(just_body x >>= fn) in
      let fail_handlers = List.map (fun (p,fn) ->
        p,Lwt.(fun x -> just_body x >>= fn)
      ) fail_handlers in
      fun state -> Lwt.return
        (state,
        (Monad.(request ?token ?params
                  {meth; uri; headers=realize_headers headers; body })
           (request ~rate ~token
              ((code_handler ~expected_code fn)::fail_handlers))))

    let map_fail_handlers f fhs = List.map (fun (p,fn) ->
      p, f fn;
    ) fhs

    let get ?rate
        ?(fail_handlers=[]) ?(expected_code=`OK) ?headers ?token ?params ~uri fn =
      let fail_handlers =
        map_fail_handlers Lwt.(fun f x -> just_body x >>= f) fail_handlers
      in
      idempotent `GET ?rate ~fail_handlers ~expected_code ?headers ?token ?params
        ~uri Lwt.(fun x -> just_body x >>= fn)

    let rec next_link base = Cohttp.Link.(function
    | { context; arc = { Arc.relation; }; target }::_
      when Uri.(equal context empty) && List.mem Rel.next relation ->
      Some (Uri.resolve "" base target)
    | _::rest -> next_link base rest
    | [] -> None
    )

    let stream_fail_handlers restart fhs =
      map_fail_handlers Lwt.(fun f (envelope, body) ->
        CLB.to_string body
        >>= f >>= fun buffer ->
        return {
          Stream.restart; buffer; refill=None; endpoint=Endpoint.empty;
        }
      ) fhs

    let rec stream_next restart request uri fn endpoint (envelope, body) = Lwt.(
      let endpoint = match endpoint.Endpoint.ident with
        | None -> Endpoint.poll_result uri envelope
        | Some _ -> endpoint
      in
      CLB.to_string body
      >>= fun body ->
      let refill = Some (fun () ->
        let links = Cohttp.(Header.get_links envelope.Response.headers) in
        match next_link uri links with
        | None -> Monad.return Stream.empty
        | Some uri -> request ~uri (stream_next restart request uri fn endpoint)
      ) in
      fn body >>= fun buffer ->
      return { Stream.restart; buffer; refill; endpoint }
    )

    let rec restart_stream
        ?rate ~fail_handlers ~expected_code ?headers ?token ?params fn endpoint =
      let restart = restart_stream
          ?rate ~fail_handlers ~expected_code ?headers ?token ?params fn
      in
      let first_request ~uri f =
        let not_mod_handler =
          code_handler ~expected_code:`Not_modified (fun (envelope,_) ->
            Endpoint.update_poll_after uri envelope;
            Lwt.return_none
          )
        in
        let fail_handlers = stream_fail_handlers restart fail_handlers in
        let fail_handlers = map_fail_handlers Lwt.(fun f response ->
          f response >|= fun stream -> Some stream
        ) fail_handlers in
        let fail_handlers = not_mod_handler::fail_handlers in
        let f ((envelope, _) as response) = Lwt.(
          let endpoint = Endpoint.poll_result uri envelope in
          f response
          >|= fun stream ->
          Some { stream with Stream.endpoint }
        ) in
        let headers = match headers with
          | None -> C.Header.init ()
          | Some h -> h
        in
        let headers = Endpoint.add_conditional_headers headers endpoint in
        Monad.(
          Endpoint.wait_to_poll uri
          >>= fun () ->
          idempotent ?rate
            `GET ~headers ?token ?params ~fail_handlers ~expected_code ~uri f
        )
      in
      let request ~uri f =
        let fail_handlers = stream_fail_handlers restart fail_handlers in
        Monad.map Response.value
          (idempotent ?rate
             `GET ?headers ?token ?params ~fail_handlers ~expected_code ~uri f)
      in
      let uri = endpoint.Endpoint.uri in
      Monad.map Response.value
        (first_request ~uri (stream_next restart request uri fn endpoint))

    let get_stream (type a)
        ?rate
        ?(fail_handlers:a Stream.parse handler list=[])
        ?(expected_code:Cohttp.Code.status_code=`OK)
        ?(headers:Cohttp.Header.t option) ?(token:string option)
        ?(params:(string * string) list option)
        ~(uri:Uri.t) (fn : a Stream.parse) =
      let restart = restart_stream
          ?rate ~fail_handlers ~expected_code ?headers ?token ?params fn
      in
      let request ~uri f =
        let fail_handlers = stream_fail_handlers restart fail_handlers in
        Monad.map Response.value
          (idempotent ?rate
             `GET ?headers ?token ?params ~fail_handlers ~expected_code ~uri f)
      in
      let endpoint = Endpoint.({ empty with uri }) in
      let refill = Some (fun () ->
        request ~uri (stream_next restart request uri fn endpoint)
      ) in
      {
        Stream.restart;
        buffer = [];
        refill;
        endpoint;
      }

    let post ?rate ?(fail_handlers=[]) ~expected_code =
      effectful `POST ?rate ~fail_handlers ~expected_code

    let patch ?rate ?(fail_handlers=[]) ~expected_code =
      effectful `PATCH ?rate ~fail_handlers ~expected_code

    let put ?rate ?(fail_handlers=[]) ~expected_code =
      effectful `PUT ?rate ~fail_handlers ~expected_code

    let delete ?rate
        ?(fail_handlers=[]) ?(expected_code=`No_content) ?headers ?token ?params
        ~uri fn =
      let fail_handlers =
        map_fail_handlers Lwt.(fun f x -> just_body x >>= f) fail_handlers
      in
      idempotent `DELETE ?rate
        ~fail_handlers ~expected_code ?headers ?token ?params
        ~uri Lwt.(fun x -> just_body x >>= fn)

    let set_user_agent user_agent = fun state ->
      Monad.(Lwt.return ({state with user_agent=Some user_agent}, Response ()))

    let set_token token = fun state ->
      Monad.(Lwt.return ({state with token=Some token}, Response ()))

    let rates_of_resources rate_limit_resources = {
      core = Some rate_limit_resources.Github_t.rate_resources_core;
      search = Some rate_limit_resources.Github_t.rate_resources_search;
    }

    let request_rate_limit ?token () = Monad.(
      let uri = URI.rate_limit in
      get ?token ~uri (fun b -> Lwt.return (Github_j.rate_limit_of_string b))
      >>~ fun { Github_t.rate_limit_resources } ->
      let rates = rates_of_resources rate_limit_resources in
      Hashtbl.replace rate_table token rates;
      return rate_limit_resources
    )

    let cached_rates ?token () =
      try Monad.return (Hashtbl.find rate_table token)
      with Not_found ->
        Monad.map rates_of_resources (request_rate_limit ?token ())

    let get_rate ?(rate=Core) ?token () = Monad.(
      cached_rates ?token ()
      >>= fun rates ->
      let rec get_core_rate = function
        | { core = None } ->
          Monad.map rates_of_resources (request_rate_limit ?token ())
          >>= get_core_rate
        | { core = Some rate } -> return rate
      in
      let rec get_search_rate = function
        | { search = None } ->
          Monad.map rates_of_resources (request_rate_limit ?token ())
          >>= get_search_rate
        | { search = Some rate } -> return rate
      in
      match rate with
      | Core -> get_core_rate rates
      | Search -> get_search_rate rates
    )

    let get_rate_limit ?token () = Monad.(
      get_rate ?token ()
      >>= fun { Github_t.rate_limit } -> return rate_limit
    )

    let get_rate_remaining ?token () = Monad.(
      get_rate ?token ()
      >>= fun { Github_t.rate_remaining } -> return rate_remaining
    )

    let get_rate_reset ?token () = Monad.(
      get_rate ?token ()
      >>= fun { Github_t.rate_reset } -> return rate_reset
    )

    let string_of_message = Monad.string_of_message

  end

  open Github_t
  open Github_j

  module Rate_limit = struct
    open Monad

    let all ?token () = API.request_rate_limit ?token ()

    let for_core ?token () =
      all ?token ()
      >>= fun { rate_resources_core } -> return rate_resources_core

    let for_search ?token () =
      all ?token ()
      >>= fun { rate_resources_search } -> return rate_resources_search

  end

  module Token = struct
    open Lwt
    type t = string

    let two_factor_auth_handler () =
      let mode = ref "" in
      (fun (res,_) ->
         C.Response.status res = `Unauthorized
         &&
         match C.Header.get (C.Response.headers res) "x-github-otp" with
         | None -> false
         | Some v ->
           let required = String.sub v 0 10 in
           if required = "required; "
           then (mode := (Stringext.string_after v 10); true)
           else false
      ), (fun _ -> return (Two_factor !mode))

    let add_otp headers = function
        | None -> headers
        | Some code -> C.Header.replace headers "x-github-otp" code

    let create ?(scopes=[`Repo]) ?(note="ocaml-github") ?note_url ?client_id
        ?client_secret ?fingerprint ?otp ~user ~pass () =
      let req = {
        auth_req_scopes=scopes; auth_req_note=note; auth_req_note_url=note_url;
        auth_req_fingerprint=fingerprint;
        auth_req_client_id=client_id; auth_req_client_secret=client_secret;
      } in
      let body = string_of_auth_req req in
      let headers =
        add_otp C.Header.(add_authorization (init ()) (`Basic (user,pass))) otp
      in
      let uri = URI.authorizations in
      let fail_handlers = [two_factor_auth_handler ()] in
      API.post ~headers ~body ~uri ~fail_handlers ~expected_code:`Created
        (fun body -> return (Result (auth_of_string body)))

    let get_all ?otp ~user ~pass () =
      let uri = URI.authorizations in
      let headers =
        add_otp C.Header.(add_authorization (init ()) (`Basic (user,pass))) otp
      in
      let fail_handlers = [two_factor_auth_handler ()] in
      API.get ~headers ~uri ~fail_handlers ~expected_code:`OK (fun body ->
        return (Result (auths_of_string body))
      )

    let get ?otp ~user ~pass ~id () =
      let uri = URI.authorization id in
      let headers =
        add_otp C.Header.(add_authorization (init ()) (`Basic (user,pass))) otp
      in
      let fail_handlers = [
        two_factor_auth_handler ();
        API.code_handler ~expected_code:`Not_found
          (fun _ -> return (Result None));
      ] in
      API.get ~headers ~uri ~fail_handlers ~expected_code:`OK (fun body ->
        return (Result (Some (auth_of_string body)))
      )

    let delete ?otp ~user ~pass ~id () =
      let uri = URI.authorization id in
      let headers =
        add_otp C.Header.(add_authorization (init ()) (`Basic (user,pass))) otp
      in
      let fail_handlers = [two_factor_auth_handler ()] in
      API.delete ~headers ~uri ~fail_handlers ~expected_code:`No_content
        (fun body -> return (Result ()))

    (* Convert a code after a user oAuth into an access token that can
       be used in subsequent requests.
       TODO: more informative error case
    *)
    let of_code ~client_id ~client_secret ~code () =
      let uri = URI.token ~client_id ~client_secret ~code () in
      CL.post uri
      >>= fun (res, body) ->
      CLB.to_string body
      >>= fun body ->
      try
        let form = Uri.query_of_encoded body in
        return (Some (List.(hd (assoc "access_token" form))))
      with _ ->
        return None

    let of_auth x = x.auth_token
    let of_string x = x
    let to_string x = x
  end

  module User = struct
    open Lwt

    let current_info ?token () =
      let uri = URI.user () in
      API.get ?token ~uri (fun body -> return (user_info_of_string body))

    let info ?token ~user () =
      let uri = URI.user ~user () in
      API.get ?token ~uri (fun body -> return (user_info_of_string body))

    let repositories ?token ~user () =
      let uri = URI.user_repos ~user in
      API.get_stream ?token ~uri (fun b ->
        return (repositories_of_string b)
      )

  end

  module Organization = struct
    open Lwt

    let teams ?token ~org () =
      let uri = URI.org_teams ~org in
      API.get_stream ?token ~uri (fun b -> return (teams_of_string b))
  end

  module Team = struct
    open Lwt

    let info ?token ~id () =
      let uri = URI.team ~id in
      API.get ?token ~uri (fun b -> return (team_info_of_string b))

    let repositories ?token ~id () =
      let uri = URI.team_repos ~id in
      API.get_stream ?token ~uri (fun b -> return (repositories_of_string b))
  end

  module Filter = struct
    type state = [ `All | `Open | `Closed ]
    let string_of_state (s:state) =
      match s with
      |`All -> "all"
      |`Open -> "open"
      |`Closed -> "closed"

    type milestone_sort = [ `Due_date | `Completeness ]
    let string_of_sort (s:milestone_sort) =
      match s with
      |`Due_date -> "due_date"
      |`Completeness -> "completeness"

    type issue_sort = [ `Created | `Updated | `Comments ]
    let string_of_issue_sort (s:issue_sort) =
      match s with
      |`Created -> "created"
      |`Updated -> "updated"
      |`Comments -> "comments"

    type repo_sort = [ `Stars | `Forks | `Updated ]
    let string_of_repo_sort (s:repo_sort) =
      match s with
      |`Stars -> "stars"
      |`Forks -> "forks"
      |`Updated -> "updated"

    type forks_sort = [ `Newest | `Oldest | `Stargazers ]
    let string_of_forks_sort (s:forks_sort) =
      match s with
      |`Newest -> "newest"
      |`Oldest -> "oldest"
      |`Stargazers -> "stargazers"

    type direction = [ `Asc | `Desc ]
    let string_of_direction (d:direction) =
      match d with
      |`Asc -> "asc"
      |`Desc -> "desc"

    type milestone = [ `Any | `None | `Num of int ]
    let string_of_milestone (m:milestone) =
      match m with
      |`Any -> "*"
      |`None -> "none"
      |`Num n -> string_of_int n

    type user = [ `Any | `None | `Login of string ]
    let string_of_user (a:user) =
      match a with
      |`Any -> "*"
      |`None -> "none"
      |`Login u -> u

    type 'a range = [
      | `Range of 'a option * 'a option
      | `Lt of 'a
      | `Lte of 'a
      | `Eq of 'a
      | `Gte of 'a
      | `Gt of 'a
    ]
    let string_of_range str_fn (r:'a range) =
      match r with
      |`Range (None,None) -> "*..*"
      |`Range (Some l,None) -> (str_fn l)^"..*"
      |`Range (None,Some u) -> "*.."^(str_fn u)
      |`Range (Some l,Some u) -> (str_fn l)^".."^(str_fn u)
      |`Lt k -> "<"^(str_fn k)
      |`Lte k -> "<="^(str_fn k)
      |`Eq k -> str_fn k
      |`Gte k -> ">="^(str_fn k)
      |`Gt k -> ">"^(str_fn k)

    type repo_field = [
      | `Name
      | `Description
      | `Readme
    ]
    let string_of_repo_field = function
      |`Name -> "name"
      |`Description -> "description"
      |`Readme -> "readme"

    type date = string

    type qualifier = [
      | `In of repo_field list
      | `Size of int range
      | `Stars of int range
      | `Forks of int range
      | `Fork of [ `True | `Only ]
      | `Created of date range
      | `Pushed of date range
      | `User of string
      | `Language of string
    ]
    let string_of_qualifier = function
      |`In fields ->
        "in:"^(String.concat "," (List.map string_of_repo_field fields))
      |`Size r  -> "size:" ^(string_of_range string_of_int r)
      |`Stars r -> "stars:"^(string_of_range string_of_int r)
      |`Forks r -> "forks:"^(string_of_range string_of_int r)
      |`Fork `True -> "fork:true"
      |`Fork `Only -> "fork:only"
      |`Created r -> "created:"^(string_of_range (fun x -> x) r)
      |`Pushed  r -> "pushed:" ^(string_of_range (fun x -> x) r)
      |`User u -> "user:"^u
      |`Language l -> "language:"^l
  end

  module Pull = struct
    open Lwt

    let for_repo ?token ?(state=`Open) ~user ~repo () =
      let params = Filter.([
        "state", string_of_state state;
      ]) in
      API.get_stream ?token ~params ~uri:(URI.repo_pulls ~user ~repo)
        (fun b -> return (pulls_of_string b))

    let get ?token ~user ~repo ~num () =
      let uri = URI.pull ~user ~repo ~num in
      API.get ?token ~uri (fun b -> return (pull_of_string b))

    let create ?token ~user ~repo ~pull () =
      let uri = URI.repo_pulls ~user ~repo in
      let body = string_of_new_pull pull in
      API.post ?token ~body ~uri ~expected_code:`Created (fun b -> return (pull_of_string b))

    let create_from_issue ?token ~user ~repo ~pull_issue () =
      let uri = URI.repo_pulls ~user ~repo in
      let body = string_of_new_pull_issue pull_issue in
      API.post ?token ~body ~uri ~expected_code:`Created (fun b -> return (pull_of_string b))

    let update ?token ~user ~repo ~update_pull ~num () =
      let uri = URI.pull ~user ~repo ~num in
      let body = string_of_update_pull update_pull in
      API.patch ?token ~body ~uri ~expected_code:`OK (fun b -> return (pull_of_string b))

    let commits ?token ~user ~repo ~num () =
      let uri = URI.pull_commits ~user ~repo ~num in
      API.get_stream ?token ~uri (fun b -> return (commits_of_string b))

    let files ?token ~user ~repo ~num () =
      let uri = URI.pull_files ~user ~repo ~num in
      API.get_stream ?token ~uri (fun b -> return (files_of_string b))

    let is_merged ?token ~user ~repo ~num () =
      let uri = URI.pull_merge ~user ~repo ~num in
      let fail_handlers = [
        API.code_handler ~expected_code:`Not_found  (fun _ -> return false);
      ] in
      API.get ?token ~uri ~expected_code:`No_content ~fail_handlers
        (fun _ -> return true)

    let merge ?token ~user ~repo ~num ?merge_commit_message () =
      let uri = URI.pull_merge ~user ~repo ~num in
      let body = string_of_merge_request {merge_commit_message} in
      API.put ?token ~body ~uri ~expected_code:`OK (fun b -> return (merge_of_string b))

  end

  module Milestone = struct
    open Lwt

    let for_repo ?token ?(state=`Open) ?(sort=`Due_date) ?(direction=`Desc)
        ~user ~repo () =
      let params = Filter.([
        "direction", string_of_direction direction;
        "sort", string_of_milestone_sort sort;
        "state", string_of_state state ]) in
      API.get_stream ?token ~params ~uri:(URI.repo_milestones ~user ~repo)
        (fun b -> return (milestones_of_string b))

    let get ?token ~user ~repo ~num () =
      let uri = URI.milestone ~user ~repo ~num in
      API.get ?token ~uri (fun b -> return (milestone_of_string b))

    let delete ?token ~user ~repo ~num () =
      let uri = URI.milestone ~user ~repo ~num in
      API.delete ?token ~uri (fun _ -> return ())

    let create ?token ~user ~repo ~milestone () =
      let uri = URI.repo_milestones ~user ~repo in
      let body = string_of_new_milestone milestone in
      API.post ?token ~body ~uri ~expected_code:`Created (fun b -> return (milestone_of_string b))

    let update ?token ~user ~repo ~milestone ~num () =
      let uri = URI.milestone ~user ~repo ~num in
      let body = string_of_update_milestone milestone in
      API.patch ?token ~body ~uri ~expected_code:`OK (fun b -> return (milestone_of_string b))
  end

  module Release = struct
    open Lwt

    let for_repo ?token ~user ~repo () =
      API.get_stream ?token ~uri:(URI.repo_releases ~user ~repo)
        (fun b -> return (releases_of_string b))

    let get ?token ~user ~repo ~id () =
      let uri = URI.repo_release ~user ~repo ~id in
      API.get ?token ~uri (fun b -> return (release_of_string b))

    (** We need to stream down releases until we find the target *)
    let get_by_tag_name ?token ~user ~repo ~tag () =
      let open Monad in
      let releases = for_repo ?token ~user ~repo () in
      Stream.find (fun r -> r.release_tag_name = tag) releases
      >>= function
      | Some (r,_) -> return r
      | None ->
        let msg =
          Printf.sprintf "tag %s not found in repository %s/%s" tag user repo
        in
        let msg = {Github_t.message_message=msg; message_errors=[]} in
        fail (Semantic (`Not_found,msg))

    let delete ?token ~user ~repo ~id () =
      let uri = URI.repo_release ~user ~repo ~id in
      API.delete ?token ~uri (fun _ -> return ())

    let create ?token ~user ~repo ~release () =
      let uri = URI.repo_releases ~user ~repo in
      let body = string_of_new_release release in
      API.post ?token ~body ~uri ~expected_code:`Created (fun b -> return (release_of_string b))

    let update ?token ~user ~repo ~release ~id () =
      let uri = URI.repo_release ~user ~repo ~id in
      let body = string_of_update_release release in
      API.patch ?token ~body ~uri ~expected_code:`OK (fun b -> return (release_of_string b))

    let upload_asset ?token ~user ~repo ~id ~filename ~content_type ~body () =
      let headers = Cohttp.Header.init_with "content-type" content_type in
      let params = ["name", filename] in
      let uri = URI.upload_release_asset ~user ~repo ~id in
      API.post ?token ~params ~headers ~body ~uri ~expected_code:`Created (fun b -> return ())
  end

  module Deploy_key = struct
    open Lwt

    let for_repo ?token ~user ~repo () =
      API.get_stream ?token ~uri:(URI.repo_deploy_keys ~user ~repo)
        (fun b -> return (deploy_keys_of_string b))

    let get ?token ~user ~repo ~id () =
      let uri = URI.repo_deploy_key ~user ~repo ~id in
      API.get ?token ~uri (fun b -> return (deploy_key_of_string b))

    let delete ?token ~user ~repo ~id () =
      let uri = URI.repo_deploy_key ~user ~repo ~id in
      API.delete ?token ~uri (fun _ -> return ())

    let create ?token ~user ~repo ~new_key () =
      let uri = URI.repo_deploy_keys ~user ~repo in
      let body = string_of_new_deploy_key new_key in
      API.post ?token ~body ~uri ~expected_code:`Created (fun b -> return (deploy_key_of_string b))
  end

  module Issue = struct
    open Lwt

    let for_repo ?token ?creator ?mentioned ?assignee
        ?labels ?milestone ?state ?(sort=`Created)
        ?(direction=`Desc) ~user ~repo () =
      let params = Filter.([
        "direction", string_of_direction direction;
        "sort", string_of_issue_sort sort;
      ]) in
      let params = match state with
        | None -> params
        | Some s -> ("state", Filter.string_of_state s)::params
      in
      let params = match milestone with
        | None -> params
        | Some m -> ("milestone", Filter.string_of_milestone m)::params
      in
      let params = match assignee with
        | None -> params
        | Some a -> ("assignee", Filter.string_of_user a)::params
      in
      let params = match creator with
        | None -> params
        | Some c -> ("creator", c)::params
      in
      let params = match mentioned with
        | None -> params
        | Some m -> ("mentioned", m)::params
      in
      let params = match labels with
        | None -> params
        | Some l -> ("labels",String.concat "," l)::params
      in
      let uri = URI.repo_issues ~user ~repo in
      API.get_stream ?token ~params ~uri (fun b -> return (issues_of_string b))

    let create ?token ~user ~repo ~issue () =
      let body = string_of_new_issue issue in
      let uri = URI.repo_issues ~user ~repo in
      API.post ~body ?token ~uri ~expected_code:`Created (fun b -> return (issue_of_string b))

    let update ?token ~user ~repo ~num ~issue () =
      let body = string_of_new_issue issue in
      let uri = URI.repo_issue ~user ~repo ~num in
      API.patch ~body ?token ~uri ~expected_code:`OK
        (fun b -> return (issue_of_string b))

    let comments ?token ~user ~repo ~num () =
      let uri = URI.issue_comments ~user ~repo ~num in
      API.get_stream ?token ~uri (fun b -> return (issue_comments_of_string b))

    let create_comment ?token ~user ~repo ~num ~body () =
      let body = string_of_new_issue_comment { new_issue_comment_body=body } in
      let uri = URI.issue_comments ~user ~repo ~num in
      API.post ~body ?token ~uri ~expected_code:`Created (fun b -> return (issue_comment_of_string b))

    let is_issue = function { issue_pull_request = None } -> true | _ -> false

    let is_pull = function { issue_pull_request = None } -> false | _ -> true
  end

  module Status = struct
    open Lwt

    let for_ref ?token ~user ~repo ~git_ref () =
      let uri = URI.repo_statuses ~user ~repo ~git_ref in
      API.get_stream ?token ~uri (fun b -> return (statuses_of_string b))

    let create ?token ~user ~repo ~sha ~status () =
      let uri = URI.repo_statuses ~user ~repo ~git_ref:sha in
      let body = string_of_new_status status in
      API.post ~body ?token ~uri ~expected_code:`Created (fun b -> return (status_of_string b))
  end

  module Hook = struct
    open Lwt

    let for_repo ?token ~user ~repo () =
      let uri = URI.repo_hooks ~user ~repo in
      API.get_stream ?token ~uri (fun b -> return (hooks_of_string b))

    let get ?token ~user ~repo ~id () =
      let uri = URI.hook ~user ~repo ~id in
      API.get ?token ~uri (fun b -> return (hook_of_string b))

    let create ?token ~user ~repo ~hook () =
      let uri = URI.repo_hooks ~user ~repo in
      let body = string_of_new_hook hook in
      API.post ~body ?token ~uri ~expected_code:`Created (fun b -> return (hook_of_string b))

    let update ?token ~user ~repo ~id ~hook () =
      let uri = URI.hook ~user ~repo ~id in
      let body = string_of_update_hook hook in
      API.patch ?token ~body ~uri ~expected_code:`OK (fun b -> return (hook_of_string b))

    let delete ?token ~user ~repo ~id () =
      let uri = URI.hook ~user ~repo ~id in
      API.delete ?token ~uri (fun _ -> return ())

    let test ?token ~user ~repo ~id () =
      let uri = URI.hook_test ~user ~repo ~id in
      API.post ?token ~uri ~expected_code:`No_content (fun b -> return ())
  end

  module Git_obj = struct

    let type_to_string (o:obj_type)=
      match o with
      |`Tree -> "tree"
      |`Commit -> "commit"
      |`Blob -> "blob"
      |`Tag -> "tag"

    let split_ref ref =
      match Stringext.split ~max:3 ~on:'/' ref with
      |[_;ty;tl] -> ty, tl
      |_ -> "", ref
  end

  module Repo = struct
    open Lwt

    let info ?token ~user ~repo () =
      let uri = URI.repo ~user ~repo in
      API.get ?token ~uri (fun b -> return (repository_of_string b))

    let fork ?token ?organization ~user ~repo () =
      let uri = URI.repo_forks ~user ~repo in
      let params = match organization with
        | None -> []
        | Some org -> ["organization",org]
      in
      API.post ~expected_code:`Accepted ?token ~params ~uri (fun b ->
        return (repository_of_string b)
      )

    let forks ?token ?sort ~user ~repo () =
      let uri = URI.repo_forks ~user ~repo in
      let params = match sort with
        | None -> []
        | Some sort -> ["sort",Filter.string_of_forks_sort sort]
      in
      API.get_stream ?token ~params ~uri (fun b ->
        return (repositories_of_string b)
      )

    let refs ?token ?ty ~user ~repo () =
      let uri = URI.repo_refs ?ty ~user ~repo in
      let fail_handlers = [
        API.code_handler
          ~expected_code:`Not_found
          (fun _ -> Lwt.return [])
      ] in
      API.get_stream ?token ~uri
        ~fail_handlers
        (fun b -> return (git_refs_of_string b))

    let branches ?token ~user ~repo () =
      let uri = URI.repo_branches ~user ~repo in
      API.get_stream ?token ~uri (fun b -> return (repo_branches_of_string b))

    let get_commit ?token ~user ~repo ~sha () =
      let uri = URI.repo_commit ~user ~repo ~sha in
      API.get ?token ~uri (fun b -> return (commit_of_string b))

    let get_tag ?token ~user ~repo ~sha () =
      let uri = URI.repo_tag ~user ~repo ~sha in
      API.get ?token ~uri (fun b -> return (tag_of_string b))

    (* Retrieve a list of SHA hashes for tags, and obtain a
     * name and time for each tag.  If annotated, this is explicit,
     * and otherwise it uses the last commit *)
    let get_tags_and_times ?token ~user ~repo () =
      let open Monad in
      let tags = refs ?token ~ty:"tags" ~user ~repo () in
      Stream.map (fun hd ->
        let _,name = Git_obj.split_ref hd.git_ref_name in
        let sha = hd.git_ref_obj.obj_sha in
        match hd.git_ref_obj.obj_ty with
        |`Commit -> (* lightweight tag, so get commit info *)
          get_commit ?token ~user ~repo ~sha ()
          >>~ fun c ->
          return [name, c.commit_git.git_commit_author.info_date]
        |`Tag ->
          get_tag ?token ~user ~repo ~sha ()
          >>~ fun t ->
          return [name, t.tag_tagger.info_date]
        |_ -> return []
      ) tags

    let tags ?token ~user ~repo () =
      let uri = URI.repo_tags ~user ~repo in
      API.get_stream ?token ~uri (fun b -> return (repo_tags_of_string b))

    let contributors ?token ~user ~repo () =
      let uri = URI.repo_contributors ~user ~repo in
      API.get_stream ?token ~uri
        (fun b -> return (contributors_of_string b))
  end

  module Stats = struct
    open Lwt

    let contributors ?token ~user ~repo () =
      let uri = URI.repo_contributors_stats ~user ~repo in
      let fail_handlers = [
        API.code_handler
          ~expected_code:`Accepted
          (fun _ -> Lwt.return [])
      ] in
      API.get_stream ?token ~uri
        ~fail_handlers
        (fun b -> return (contributors_stats_of_string b))
  end

  module Event = struct
    open Lwt

    let for_repo ?token ~user ~repo () =
      let uri = URI.repo_events ~user ~repo in
      API.get_stream ?token ~uri (fun b -> return (events_of_string b))

    let for_repo_issues ?token ~user ~repo () =
      let uri = URI.repo_issue_events ~user ~repo in
      API.get_stream ?token ~uri (fun b -> return (events_of_string b))

    let public_events () =
      let uri = URI.public_events in
      API.get_stream ~uri (fun b -> return (events_of_string b))

    let for_network ?token ~user ~repo () =
      let uri = URI.network_events ~user ~repo in
      API.get_stream ?token ~uri (fun b -> return (events_of_string b))

    let for_org ?token ~org () =
      let uri = URI.org_events ~org in
      API.get_stream ?token ~uri (fun b -> return (events_of_string b))

    let for_org_member ?token ~user ~org () =
      let uri = URI.org_member_events ~user ~org in
      API.get_stream ?token ~uri (fun b -> return (events_of_string b))

    let received_by_user ?token ~user () =
      let uri = URI.received_events ~user in
      API.get_stream ?token ~uri (fun b -> return (events_of_string b))

    let received_by_user_public ?token ~user () =
      let uri = URI.public_received_events ~user in
      API.get_stream ?token ~uri (fun b -> return (events_of_string b))

    let for_user ?token ~user () =
      let uri = URI.user_events ~user in
      API.get_stream ?token ~uri (fun b -> return (events_of_string b))

    let for_user_public ?token ~user () =
      let uri = URI.public_user_events ~user in
      API.get_stream ?token ~uri (fun b -> return (events_of_string b))
  end

  module Gist = struct
    open Lwt

    (* List gists https://developer.github.com/v3/gists/#list-gists
     * Parameters
     *  since : string   A timestamp in ISO 8601 format:
     *                   YYYY-MM-DDTHH:MM:SSZ. Only gists updated at
     *                   or after this time are returned. *)

    let uri_param_since uri = function
      | None -> uri
      | Some date -> Uri.add_query_param uri ("since", [date])

    (* List a user’s gists:
     * GET /users/:username/gists *)
    let for_user ?token ?since ~user () =
      let uri = URI.list_users_gists ~user in
      let uri = uri_param_since uri since in
      API.get_stream ?token ~uri (fun b -> return (gists_of_string b))

    (* List the authenticated user’s gists or if called anonymously,
     * this will return all public gists:
     * GET /gists *)
    let all ?token ?since () =
      let uri = URI.gists in
      let uri = uri_param_since uri since in
      API.get_stream ?token ~uri (fun b -> return (gists_of_string b))

    (* List all public gists:
     * GET /gists/public *)
    let all_public ?token ?since () =
      let uri = URI.list_all_public_gists in
      let uri = uri_param_since uri since in
      API.get_stream ?token ~uri (fun b -> return (gists_of_string b))

    (* List the authenticated user’s starred gists:
     * GET /gists/starred *)
    let starred ?token ?since () =
      let uri = URI.list_starred_gists in
      let uri = uri_param_since uri since in
      API.get_stream ?token ~uri (fun b -> return (gists_of_string b))

    (* Get a single gist https://developer.github.com/v3/gists/#get-a-single-gist
     * GET /gists/:id  *)
    let get ?token ~id () =
      let uri = URI.gist ~id in
      API.get ?token ~uri (fun b -> return (gist_of_string b))

    (* Create a gist https://developer.github.com/v3/gists/#create-a-gist
     * POST /gists
     * input
     *  files       hash      Required. Files that make up this gist.
     *  description string    A description of the gist.
     *  public      boolean   Indicates whether the gist is public. Default: false *)
    let create ?token ~gist () =
      let uri = URI.gists in
      let body = string_of_new_gist gist in
      API.post ~body ?token ~uri ~expected_code:`Created (fun b -> return (gist_of_string b))

    (* Edit a gist https://developer.github.com/v3/gists/#edit-a-gist
     * PATCH /gists/:id
     * input
     *  description string  A description of the gist.
     *  files       hash    Files that make up this gist.
     *  content     string  Updated file contents.
     *  filename    string  New name for this file. *)
    let update ?token ~id ~gist () =
      let uri = URI.gist ~id in
      let body = string_of_update_gist gist in
      API.patch ~body ?token ~uri ~expected_code:`OK (fun b -> return (gist_of_string b))

    (* List gist commits https://developer.github.com/v3/gists/#list-gist-commits
     * GET /gists/:id/commits *)
    let commits ?token ~id () =
      let uri = URI.gist_commits ~id in
      API.get_stream ?token ~uri (fun b -> return (gist_commits_of_string b))

    (* Star a gist https://developer.github.com/v3/gists/#star-a-gist
     * PUT /gists/:id/star
     * Note that you’ll need to set Content-Length to zero when calling
     * out to this endpoint. For more information, see “HTTP verbs.” *)
    let star ?token ~id () =
      let uri = URI.gist_star ~id in
      API.put ?token ~uri ~expected_code:`No_content (fun b -> return ())

    (* Unstar a gist https://developer.github.com/v3/gists/#unstar-a-gist
     * DELETE /gists/:id/star *)
    let unstar ?token ~id () =
      let uri = URI.gist_star ~id in
      API.delete ?token ~uri ~expected_code:`No_content (fun b -> return ())

    (* Check if a gist is starred https://developer.github.com/v3/gists/#check-if-a-gist-is-starred
     * GET /gists/:id/star
     * Response if gist is starred : 204 No Content
     * Response if gist is not starred : 404 Not Found *)

    (* Fork a gist https://developer.github.com/v3/gists/#fork-a-gist
     * POST /gists/:id/forks *)
    let fork ?token ~id () =
      let uri = URI.gist_forks ~id in
      API.post ?token ~uri ~expected_code:`Created (fun b -> return (gist_of_string b))

    (* List gist forks https://developer.github.com/v3/gists/#list-gist-forks
     * GET /gists/:id/forks *)
    let forks ?token ~id () =
      let uri = URI.gist_forks ~id in
      API.get_stream ?token ~uri (fun b -> return (gist_forks_of_string b))

    (* Delete a gist https://developer.github.com/v3/gists/#delete-a-gist
     * DELETE /gists/:id *)
    let delete ?token ~id () =
      let uri = URI.gist ~id in
      API.delete ?token ~uri ~expected_code:`No_content (fun b -> return ())
  end

  module Search = struct
    open Lwt

    let repos ?token ?sort ?(direction=`Desc) ~qualifiers ~keywords () =
      let qs = List.rev_map Filter.string_of_qualifier qualifiers in
      let q = String.concat " " (List.rev_append qs keywords) in
      let sort = match sort with
        | Some sort -> Some (Filter.string_of_repo_sort sort)
        | None -> None
      in
      let direction = Filter.string_of_direction direction in
      let uri = URI.repo_search in
      let params = [
        "q", q;
        "order",direction;
        "per_page",string_of_int 100;
      ]@(match sort with None -> [] | Some s -> ["sort",s]) in
      API.get_stream ~rate:Search ?token ~params ~uri (fun b ->
        return [repository_search_of_string b]
      )
  end
end
<|MERGE_RESOLUTION|>--- conflicted
+++ resolved
@@ -35,19 +35,14 @@
 
   exception Message of Cohttp.Code.status_code * Github_t.message
 
-<<<<<<< HEAD
   let log_active = ref Env.debug
-=======
+
   let () = Printexc.register_printer (function
     | Message (code, message) ->
       Some (Printf.sprintf "GitHub API error: %s -- %s"
               (Cohttp.Code.string_of_status code) (string_of_message message))
     | _ -> None
   )
-
-  let log_active =
-    ref (try Unix.getenv "GITHUB_DEBUG" <> "0" with _ -> false)
->>>>>>> 7eb47990
 
   let log fmt =
     Printf.ksprintf (fun s ->
